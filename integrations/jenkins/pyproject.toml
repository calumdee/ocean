--- conflicted
+++ resolved
@@ -1,10 +1,6 @@
 [tool.poetry]
 name = "jenkins"
-<<<<<<< HEAD
-version = "0.1.64"
-=======
-version = "0.1.68"
->>>>>>> 0091b604
+version = "0.1.69"
 description = "Jenkins Integration to Port Ocean"
 authors = ["Albert Luganga <ahosea15@gmail.com>"]
 
