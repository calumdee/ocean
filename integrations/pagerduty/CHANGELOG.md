--- conflicted
+++ resolved
@@ -7,18 +7,19 @@
 
 <!-- towncrier release notes start -->
 
-<<<<<<< HEAD
-## 0.1.108 (2024-10-10)
-=======
+## 0.1.111 (2024-11-05)
+
+
+### Improvements
+
+- Added a default Port self service action to allow users to trigger a pagerduty incident alert to on-call users about an issue
+
+
 ## 0.1.110 (2024-10-23)
->>>>>>> bc4c19b3
-
-
-### Improvements
-
-<<<<<<< HEAD
-- Added a default Port self service action to allow users to trigger a pagerduty incident alert to on-call users about an issue
-=======
+
+
+### Improvements
+
 - Bumped ocean version to ^0.12.7
 
 
@@ -36,7 +37,6 @@
 ### Improvements
 
 - Bumped ocean version to ^0.12.4
->>>>>>> bc4c19b3
 
 
 ## 0.1.107 (2024-10-09)
