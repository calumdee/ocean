--- conflicted
+++ resolved
@@ -255,14 +255,10 @@
                 if not next_token:
                     break
             except Exception as e:
-<<<<<<< HEAD
-                logger.error(f"Error resyncing {kind} in region {region}, {e}")
-=======
                 if is_access_denied_exception(e):
                     logger.warning(
                         f"Skipping resyncing {kind} in region {region} in account {account_id} due to missing access permissions"
                     )
                 else:
                     logger.error(f"Error resyncing {kind} in region {region}, {e}")
->>>>>>> 84db27c8
                 raise e