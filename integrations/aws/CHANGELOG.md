# Changelog

All notable changes to this project will be documented in this file.

The format is based on [Keep a Changelog](https://keepachangelog.com/en/1.0.0/),
and this project adheres to [Semantic Versioning](https://semver.org/spec/v2.0.0.html).

<!-- towncrier release notes start -->

<<<<<<< HEAD
## 0.2.65 (2024-12-03)


### Bug Fixes

- Fixed a bug where token refresh fails because its triggered while an active session was still using the old token.
=======
## 0.2.65 (2024-12-04)


### Improvements

- Bumped ocean version to ^0.14.5
>>>>>>> e337f8ed


## 0.2.64 (2024-11-27)


### Bug Fixes

- Fixed an issue where the region policy was not properly handled for global resources. Now, when a region policy is specified, it strictly adheres to the allowed regions only.


## 0.2.63 (2024-11-25)


### Bug Fixes

- Do not break delete entities when a region is not accessible


## 0.2.62 (2024-11-25)


### Improvements

- Bumped ocean version to ^0.14.3


## 0.2.61 (2024-11-25)


### Improvements

- Bumped ocean version to ^0.14.2


## 0.2.60 (2024-11-21)


### Bug Fixes

- Fix an issue where the integration enters an endless loop on permission error when querying resources in a region without permission


## 0.2.59 (2024-11-21)


### Improvements

- Bumped ocean version to ^0.14.1


## 0.2.58 (2024-11-12)


### Improvements

- Bumped ocean version to ^0.14.0


## 0.2.57 (2024-11-12)


### Improvements

- Bumped ocean version to ^0.13.1


## 0.2.56 (2024-11-10)


### Improvements

- Bumped ocean version to ^0.13.0


## 0.2.55 (2024-11-10)


### Improvements

- Bumped ocean version to ^0.12.9


## 0.2.54 (2024-11-06)


### Improvements

- Bumped ocean version to ^0.12.8


## 0.2.53 (2024-10-31)


### Improvements

- Added the option to query resources from specific regions, configurable via the regionPolicy in the selector field of the mapping.
- Introduced `maximumConcurrentAccount` parameter to control the maximum number of accounts synced concurrently.

### Bug Fixes

- Skip missing resources in a region without interrupting sync across other regions.


## 0.2.52 (2024-10-30)


### Bug Fixes

-  Updated `joined_timestamp` mapping in AWS Organizations to comply with RFC3339 timestamp format by replacing the space delimiter with 'T' in the `JoinedTimestamp` field.


## 0.2.51 (2024-10-23)


### Improvements

- Bumped ocean version to ^0.12.7


## 0.2.50 (2024-10-22)


### Improvements

- Bumped ocean version to ^0.12.6


## 0.2.49 (2024-10-14)


### Improvements

- Removed iterative calls to the cache for tracking expiry, reducing the likelihood of a thundering herd problem.
- Enhanced semaphore implementation to properly limit concurrency across tasks, rather than within tasks, improving performance and resource utilization.


## 0.2.48 (2024-10-14)


### Improvements

- Bumped ocean version to ^0.12.4


## 0.2.47 (2024-10-09)


### Improvements

- Bumped ocean version to ^0.12.3


## 0.2.46 (2024-10-08)


### Improvements

- Bumped ocean version to ^0.12.2


## 0.2.45 (2024-10-01)


### Improvements

- Bumped ocean version to ^0.12.1


## 0.2.44 (2024-09-29)


### Improvements

- Bumped ocean version to ^0.11.0


## 0.2.43 (2024-09-18)


### Improvements

- Improved support for parralel fetching of aws account resources
- Fixed ExpiredTokenException by replacing event-based caching with a time-dependent caching mechanism. The new approach reassumes the role and refreshes session credentials when 80% of the session duration has been used, ensuring credentials are refreshed before expiry.


## 0.2.42 (2024-09-24)


### Bug Fixes

- Fixes an issue where `is_access_denied_exception` could raise an `AttributeError` if `e.response` is `None`.


## 0.2.41 (2024-09-22)


### Improvements

- Bumped ocean version to ^0.10.12


## 0.2.40 (2024-09-17)


### Improvements

- Bumped ocean version to ^0.10.11


## 0.2.39 (2024-09-12)


### Improvements

- Bumped ocean version to ^0.10.10 (#1)


## 0.2.38 (2024-09-05)


### Improvements

- Bumped ocean version to ^0.10.9 (#1)


## 0.2.37 (2024-09-04)


### Improvements

- Bumped ocean version to ^0.10.8 (#1)


## 0.2.36 (2024-09-01)


### Improvements

- Bumped ocean version to ^0.10.7 (#1)


## 0.2.35 (2024-08-30)


### Improvements

- Bumped ocean version to ^0.10.5 (#1)


## 0.2.34 (2024-08-28)


### Improvements

- Bumped ocean version to ^0.10.4 (#1)


## 0.2.33 (2024-08-28)


### Improvements

- Bumped ocean version to ^0.10.3 (#1)


## 0.2.32 (2024-08-28)


### Improvements

- Fix typo in integrations/aws/integration.py


## 0.2.31 (2024-08-26)


### Improvements

- Bumped ocean version to ^0.10.2 (#1)


## 0.2.30 (2024-08-26)


### Improvements

- Bumped ocean version to ^0.10.1 (#1)


## 0.2.29 (2024-08-22)


### Improvements

- Bumped ocean version to ^0.10.0 (#1)


## 0.2.28 (2024-08-20)


### Improvements

- Bumped ocean version to ^0.9.14 (#1)


## 0.2.27 (2024-08-13)


### Improvements

- Bumped ocean version to ^0.9.13 (#1)


## 0.2.26 (2024-08-11)


### Improvements

- Bumped ocean version to ^0.9.12 (#1)


# Port_Ocean 0.2.25 (2024-08-05)

### Improvements

- Add live events error handling

# Port_Ocean 0.2.24 (2024-08-05)

### Improvements

- Fix global resources not reading through all accounts


## 0.2.23 (2024-08-05)


### Improvements

- Bumped ocean version to ^0.9.11 (#1)


## 0.2.22 (2024-08-04)


### Improvements

- Bumped ocean version to ^0.9.10 (#1)


## 0.2.21 (2024-08-01)


###  Improvements

- Added _target='blank' attribute to spec links to open a new browser tab instead of the current browser


## 0.2.20 (2024-07-31)


###  Improvements

- Upgraded integration dependencies (#1)


## 0.2.19 (2024-07-31)


###  Improvements

- Bumped ocean version to ^0.9.7 (#1)


## 0.2.18 (2024-07-31)


### Improvements

- Bumped ocean version to ^0.9.6 (#1)


## 0.2.17 (2024-07-24)


### Improvements

- Bumped ocean version to ^0.9.5


## 0.2.16 (2024-07-16)


### Bug Fixes

- Add auto-discover for available regions in case global resources do not have permissions in default region
- Add access denied handler to STS:AssumeRole
- Add access denied handler to custom kind resync


## 0.2.15 (2024-07-12)


### Improvements

- Add logs to indicate the size of batches being fetched in each resync


## 0.2.14 (2024-07-11)


### Improvements

- Add access denied exception support (#1)

## 0.2.13 (2024-07-10)


### Improvements

- Bumped ocean version to ^0.9.4 (#1)


## 0.2.12 (2024-07-09)


### Improvements

- Fix default useGetResourceAPI property name (#1)
- Use by default the actual S3 Bucket region instead of default region used to fetch it (#2)

## 0.2.11 (2024-07-09)


### Improvements

- Bumped ocean version to ^0.9.3 (#1)


## 0.2.10 (2024-07-07)


### Improvements

- Bumped ocean version to ^0.9.2 (#1)


## 0.2.9 (2024-07-02)


### Bugfix

- Ensure default region for global resources (#1)


## 0.2.8 (2024-06-23)


### Improvements

- Added support for default installation methods ( Helm, docker, githubworkflow and gitlabCI ) to improve ease of use (#1)


## 0.2.7 (2024-06-23)


### Improvements

- Bumped ocean version to ^0.9.1 (#1)


## 0.2.6 (2024-06-19)


### Improvements

- Bumped ocean version to ^0.9.0 (#1)


## 0.2.5 (2024-06-17)


### Improvements

- Changed default mapping to include describeResources for resources which doesn't include tags by default from cloud control (#1)

## 0.2.4 (2024-06-17)


### Improvements

- Fix _aws_credentials overflow bug (#1)

## 0.2.3 (2024-06-17)


### Improvements

- Add missing backwards compatible kinds (#1)
- Fix NextToken is not valid bug (#2)
- Fix AWS rate-limit issues (#3)


## 0.2.2 (2024-06-16)


### Improvements

- Run all single describe in parallel (#1)

## 0.2.1 (2024-06-16)


### Improvements

- Updated spec.yaml indication that saas installation is not supported


## 0.2.0 (2024-06-16)


### Improvements

- Added support for "describeResource" mapping option (#1)


## 0.1.8 (2024-06-16)


### Improvements

- Bumped ocean version to ^0.8.0 (#1)



## 0.1.7 (2024-06-13)


### Improvements

- Bumped ocean version to ^0.7.1 (#1)


## 0.1.6 (2024-06-13)


### Improvements

- Add support for syncing ACM certificates, AMI images and Cloudformation Stacks


## 0.1.5 (2024-06-13)


### Improvements

- Bumped ocean version to ^0.7.0 (#1)


## 0.1.4 (2024-06-10)


### Improvements

- Bumped ocean version to ^0.6.0 (#1)


## 0.1.3 (2024-06-05)


### Improvements

- Bumped ocean version to ^0.5.27 (#1)


## 0.1.2 (2024-06-03)


### Improvements

- Bumped ocean version to ^0.5.25 (#1)


## 0.1.1 (2024-06-02)


### Improvements

- Bumped ocean version to ^0.5.24 (#1)


## 0.1.0 (2024-05-30)


### Features

- Added AWS ocean integration [PORT-7056] (#0)<|MERGE_RESOLUTION|>--- conflicted
+++ resolved
@@ -7,21 +7,20 @@
 
 <!-- towncrier release notes start -->
 
-<<<<<<< HEAD
-## 0.2.65 (2024-12-03)
+## 0.2.66 (2024-12-04)
 
 
 ### Bug Fixes
 
 - Fixed a bug where token refresh fails because its triggered while an active session was still using the old token.
-=======
+
+
 ## 0.2.65 (2024-12-04)
 
 
 ### Improvements
 
 - Bumped ocean version to ^0.14.5
->>>>>>> e337f8ed
 
 
 ## 0.2.64 (2024-11-27)
