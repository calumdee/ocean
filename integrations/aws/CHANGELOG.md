--- conflicted
+++ resolved
@@ -7,20 +7,20 @@
 
 <!-- towncrier release notes start -->
 
-<<<<<<< HEAD
-## 0.2.64 (2024-11-28)
-=======
+## 0.2.65 (2024-12-03)
+
+
+### Bug Fixes
+
+- Fixed a bug where token refresh fails because its triggered while an active session was still using the old token.
+
+
 ## 0.2.64 (2024-11-27)
->>>>>>> f047a062
-
-
-### Bug Fixes
-
-<<<<<<< HEAD
-- Fixed a bug where token refresh fails because its triggered while an active session was still using the old token.
-=======
+
+
+### Bug Fixes
+
 - Fixed an issue where the region policy was not properly handled for global resources. Now, when a region policy is specified, it strictly adheres to the allowed regions only.
->>>>>>> f047a062
 
 
 ## 0.2.63 (2024-11-25)
