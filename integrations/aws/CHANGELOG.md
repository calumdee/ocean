--- conflicted
+++ resolved
@@ -7,18 +7,20 @@
 
 <!-- towncrier release notes start -->
 
+## 0.2.60 (2024-11-21)
+
+
+### Bug Fixes
+
+- Fix an issue where the integration enters an endless loop on permission error when querying resources in a region without permission
+
+
 ## 0.2.59 (2024-11-21)
 
 
-<<<<<<< HEAD
-### Bug Fixes
-
-- Fix an issue where the integration enters an endless loop on permission error when querying resources in a region without permission
-=======
 ### Improvements
 
 - Bumped ocean version to ^0.14.1
->>>>>>> b1a67b4b
 
 
 ## 0.2.58 (2024-11-12)
