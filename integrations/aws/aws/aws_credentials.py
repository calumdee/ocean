from typing import AsyncIterator, Optional, Iterable
import aioboto3

from aiobotocore.credentials import AioRefreshableCredentials
from aiobotocore.session import get_session

<<<<<<< HEAD
from datetime import datetime
import time

from datetime import timedelta, datetime, timezone
=======
from datetime import datetime, timedelta
from time import time
>>>>>>> 17c9cdf4

TTL = 900


class AwsCredentials:
    def __init__(
        self,
        account_id: str,
        access_key_id: str,
        secret_access_key: str,
        session_token: Optional[str] = None,
    ):
        self.account_id = account_id
        self.access_key_id = access_key_id
        self.secret_access_key = secret_access_key
        self.session_token = session_token
        self.enabled_regions: list[str] = []
        self.default_regions: list[str] = []

    async def update_enabled_regions(self) -> None:
        session = aioboto3.Session(
            self.access_key_id, self.secret_access_key, self.session_token
        )
        async with session.client("account") as account_client:
            response = await account_client.list_regions(
                RegionOptStatusContains=["ENABLED", "ENABLED_BY_DEFAULT"]
            )
            regions = response.get("Regions", [])
            self.enabled_regions = [region["RegionName"] for region in regions]
            self.default_regions = [
                region["RegionName"]
                for region in regions
                if region["RegionOptStatus"] == "ENABLED_BY_DEFAULT"
            ]

<<<<<<< HEAD
    async def _get_session_credentials(self) -> dict:
        expiry_time = (datetime.now(timezone.utc) + timedelta(seconds=TTL)).isoformat()
        credentials = {
            "access_key": self.access_key_id,
            "secret_key": self.secret_access_key,
            "expiry_time": expiry_time,
            "token": self.session_token if self.is_role() else None,
        }
=======
    async def __get_session_credentials(self) -> dict:
            return {
                "access_key": self.access_key_id,
                "secret_key": self.secret_access_key,
                "token": self.session_token,
                "expiry_time": (datetime.now() + timedelta(seconds=TTL))
            }


    async def create_refreshable_session(self, region:str) -> aioboto3.Session:
        """
        Get refreshable aioboto3 session.
        """
        try:
            # get refreshable credentials
            refreshable_credentials = AioRefreshableCredentials.create_from_metadata(
                metadata=await self.__get_session_credentials(),
                refresh_using = self.__get_session_credentials,
                method="sts-assume-role",
            )

            # attach refreshable credentials current session
            session = get_session()
            session._credentials = refreshable_credentials
            session.set_config_variable("region", region)
            autorefresh_session = aioboto3.Session(botocore_session=session)

            return autorefresh_session

        except Exception as e:
            print(f"Error creating refreshable session: {e}")
            return aioboto3.Session()

    async def create_refreshable_session_for_each_region(
        self, allowed_regions: Optional[Iterable[str]] = None
    ) -> AsyncIterator[aioboto3.Session]:
        regions = allowed_regions or self.enabled_regions
        for region in regions:
            self.region_name = region
            yield await self.create_refreshable_session(region)

    def is_role(self) -> bool:
        return self.session_token is not None
>>>>>>> 17c9cdf4

        return credentials

    async def create_refreshable_session(
        self, region: Optional[str] = None
    ) -> aioboto3.Session:
        """
        Get refreshable aioboto3 session.
        """
        refreshable_credentials = AioRefreshableCredentials.create_from_metadata(
            metadata=await self._get_session_credentials(),
            refresh_using=self._get_session_credentials,
            method="sts-assume-role",
        )

        session = get_session()
        session._credentials = refreshable_credentials
        session.set_config_variable("region", region)
        autorefresh_session = aioboto3.Session(botocore_session=session)
        return autorefresh_session

    async def create_refreshable_session_for_each_region(
        self, allowed_regions: Optional[Iterable[str]] = None
    ) -> AsyncIterator[aioboto3.Session]:
        regions = allowed_regions or self.enabled_regions
        for region in regions:
            self.region_name = region
            yield await self.create_refreshable_session(region)

    def is_role(self) -> bool:
        return self.session_token is not None<|MERGE_RESOLUTION|>--- conflicted
+++ resolved
@@ -1,20 +1,10 @@
-from typing import AsyncIterator, Optional, Iterable
+from typing import AsyncIterator, Optional, Iterable, List
 import aioboto3
-
 from aiobotocore.credentials import AioRefreshableCredentials
 from aiobotocore.session import get_session
+from datetime import datetime, timedelta, timezone
 
-<<<<<<< HEAD
-from datetime import datetime
-import time
-
-from datetime import timedelta, datetime, timezone
-=======
-from datetime import datetime, timedelta
-from time import time
->>>>>>> 17c9cdf4
-
-TTL = 900
+ASSUME_ROLE_DURATION_SECONDS = 3600  # 1 hour
 
 
 class AwsCredentials:
@@ -24,18 +14,93 @@
         access_key_id: str,
         secret_access_key: str,
         session_token: Optional[str] = None,
+        role_arn: Optional[str] = None,
+        session_name: Optional[str] = None,
     ):
+        """
+        Represents AWS credentials for an account, with support for automatic refreshing.
+
+        :param account_id: AWS account ID.
+        :param access_key_id: AWS access key ID.
+        :param secret_access_key: AWS secret access key.
+        :param session_token: AWS session token (for temporary credentials).
+        :param role_arn: ARN of the role to assume for refreshing credentials.
+        :param session_name: Name for the assumed role session.
+        """
         self.account_id = account_id
         self.access_key_id = access_key_id
         self.secret_access_key = secret_access_key
         self.session_token = session_token
-        self.enabled_regions: list[str] = []
-        self.default_regions: list[str] = []
+        self.role_arn = role_arn
+        self.session_name = session_name
+        self.enabled_regions: List[str] = []
+        self.default_regions: List[str] = []
+
+    async def _refresh_credentials(self) -> dict:
+        """
+        Refreshes AWS credentials by re-assuming the role.
+
+        :return: A dictionary containing the new credentials and their expiration time.
+        """
+        # Re-assume the role to get new temporary credentials
+        session = aioboto3.Session(
+            aws_access_key_id=self.access_key_id,
+            aws_secret_access_key=self.secret_access_key,
+            aws_session_token=self.session_token,
+        )
+        async with session.client("sts") as sts_client:
+            response = await sts_client.assume_role(
+                RoleArn=self.role_arn,
+                RoleSessionName=self.session_name,
+                DurationSeconds=ASSUME_ROLE_DURATION_SECONDS,
+            )
+            credentials = response["Credentials"]
+            self.access_key_id = credentials["AccessKeyId"]
+            self.secret_access_key = credentials["SecretAccessKey"]
+            self.session_token = credentials["SessionToken"]
+            expiry_time = credentials["Expiration"].isoformat()
+            return {
+                "access_key": self.access_key_id,
+                "secret_key": self.secret_access_key,
+                "token": self.session_token,
+                "expiry_time": expiry_time,
+            }
+
+    async def create_refreshable_session(
+        self, region: Optional[str] = None
+    ) -> aioboto3.Session:
+        """
+        Creates an aioboto3 Session with refreshable credentials.
+
+        :param region: AWS region for the session.
+        :return: An aioboto3 Session object.
+        """
+        if self.is_role():
+            initial_credentials = await self._refresh_credentials()
+            refreshable_credentials = AioRefreshableCredentials.create_from_metadata(
+                metadata=initial_credentials,
+                refresh_using=self._refresh_credentials,
+                method="sts-assume-role" if self.role_arn else "environment",
+            )
+            session = get_session()
+            session._credentials = refreshable_credentials
+            if region:
+                session.set_config_variable("region", region)
+            autorefresh_session = aioboto3.Session(botocore_session=session)
+            return autorefresh_session
+        else:
+            session = aioboto3.Session(
+                aws_access_key_id=self.access_key_id,
+                aws_secret_access_key=self.secret_access_key,
+                region_name=region,
+            )
+            return session
 
     async def update_enabled_regions(self) -> None:
-        session = aioboto3.Session(
-            self.access_key_id, self.secret_access_key, self.session_token
-        )
+        """
+        Updates the list of enabled regions for the AWS account.
+        """
+        session = await self.create_refreshable_session()
         async with session.client("account") as account_client:
             response = await account_client.list_regions(
                 RegionOptStatusContains=["ENABLED", "ENABLED_BY_DEFAULT"]
@@ -48,88 +113,22 @@
                 if region["RegionOptStatus"] == "ENABLED_BY_DEFAULT"
             ]
 
-<<<<<<< HEAD
-    async def _get_session_credentials(self) -> dict:
-        expiry_time = (datetime.now(timezone.utc) + timedelta(seconds=TTL)).isoformat()
-        credentials = {
-            "access_key": self.access_key_id,
-            "secret_key": self.secret_access_key,
-            "expiry_time": expiry_time,
-            "token": self.session_token if self.is_role() else None,
-        }
-=======
-    async def __get_session_credentials(self) -> dict:
-            return {
-                "access_key": self.access_key_id,
-                "secret_key": self.secret_access_key,
-                "token": self.session_token,
-                "expiry_time": (datetime.now() + timedelta(seconds=TTL))
-            }
-
-
-    async def create_refreshable_session(self, region:str) -> aioboto3.Session:
-        """
-        Get refreshable aioboto3 session.
-        """
-        try:
-            # get refreshable credentials
-            refreshable_credentials = AioRefreshableCredentials.create_from_metadata(
-                metadata=await self.__get_session_credentials(),
-                refresh_using = self.__get_session_credentials,
-                method="sts-assume-role",
-            )
-
-            # attach refreshable credentials current session
-            session = get_session()
-            session._credentials = refreshable_credentials
-            session.set_config_variable("region", region)
-            autorefresh_session = aioboto3.Session(botocore_session=session)
-
-            return autorefresh_session
-
-        except Exception as e:
-            print(f"Error creating refreshable session: {e}")
-            return aioboto3.Session()
-
     async def create_refreshable_session_for_each_region(
         self, allowed_regions: Optional[Iterable[str]] = None
     ) -> AsyncIterator[aioboto3.Session]:
+        """
+        Creates refreshable sessions for each allowed or enabled region.
+
+        :param allowed_regions: Iterable of region names to create sessions for.
+        :yield: An aioboto3 Session for each region.
+        """
         regions = allowed_regions or self.enabled_regions
         for region in regions:
-            self.region_name = region
             yield await self.create_refreshable_session(region)
 
     def is_role(self) -> bool:
-        return self.session_token is not None
->>>>>>> 17c9cdf4
-
-        return credentials
-
-    async def create_refreshable_session(
-        self, region: Optional[str] = None
-    ) -> aioboto3.Session:
         """
-        Get refreshable aioboto3 session.
+        Checks if the credentials are for an assumed role.
+        :return: True if the credentials are for a role, False otherwise.
         """
-        refreshable_credentials = AioRefreshableCredentials.create_from_metadata(
-            metadata=await self._get_session_credentials(),
-            refresh_using=self._get_session_credentials,
-            method="sts-assume-role",
-        )
-
-        session = get_session()
-        session._credentials = refreshable_credentials
-        session.set_config_variable("region", region)
-        autorefresh_session = aioboto3.Session(botocore_session=session)
-        return autorefresh_session
-
-    async def create_refreshable_session_for_each_region(
-        self, allowed_regions: Optional[Iterable[str]] = None
-    ) -> AsyncIterator[aioboto3.Session]:
-        regions = allowed_regions or self.enabled_regions
-        for region in regions:
-            self.region_name = region
-            yield await self.create_refreshable_session(region)
-
-    def is_role(self) -> bool:
-        return self.session_token is not None+        return bool(self.session_token and self.role_arn)