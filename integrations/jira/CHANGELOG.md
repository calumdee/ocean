--- conflicted
+++ resolved
@@ -7,28 +7,24 @@
 
 <!-- towncrier release notes start -->
 
+## 0.1.95 (2024-10-23)
+
+
+### Features
+
+- Added support for ingesting other fields apart from the default fields (0.1.93)
+
+### Improvements
+
+- Changed issue priority from id to name (0.1.93)
+
+
 ## 0.1.94 (2024-10-22)
 
 
 ### Improvements
 
-<<<<<<< HEAD
 - Bumped ocean version to ^0.12.6 (0.1.94)
-
-
-## 0.1.94 (2024-10-18)
-
-
-### Features
-
-- Added support for ingesting other fields apart from the default fields (0.1.93)
-
-### Improvements
-
-- Changed issue priority from id to name (0.1.93)
-=======
-- Bumped ocean version to ^0.12.6
->>>>>>> ac9347fb
 
 
 ## 0.1.93 (2024-10-14)
