# Changelog

All notable changes to this project will be documented in this file.

The format is based on [Keep a Changelog](https://keepachangelog.com/en/1.0.0/),
and this project adheres to [Semantic Versioning](https://semver.org/spec/v2.0.0.html).

<!-- towncrier release notes start -->

<<<<<<< HEAD
## 0.1.97 (2024-11-07)


### Features

- Added a field to display total issues in a project
- Added support for ingesting other fields apart from the default fields (Jira Sprint support)

### Improvements

- Changed issue priority from id to name
=======
## 0.1.98 (2024-11-10)


### Improvements

- Bumped ocean version to ^0.13.0


## 0.1.97 (2024-11-10)


### Improvements

- Bumped ocean version to ^0.12.9
>>>>>>> 6aaaa28c


## 0.1.96 (2024-11-06)


### Improvements

- Bumped ocean version to ^0.12.8


## 0.1.95 (2024-10-23)


### Improvements

- Bumped ocean version to ^0.12.7


## 0.1.94 (2024-10-22)


### Improvements

- Bumped ocean version to ^0.12.6


## 0.1.93 (2024-10-14)


### Improvements

- Bumped ocean version to ^0.12.4


## 0.1.92 (2024-10-09)


### Improvements

- Bumped ocean version to ^0.12.3


## 0.1.91 (2024-10-08)


### Improvements

- Bumped ocean version to ^0.12.2


## 0.1.90 (2024-10-01)


### Improvements

- Bumped ocean version to ^0.12.1


## 0.1.89 (2024-09-29)


### Improvements

- Bumped ocean version to ^0.11.0


## 0.1.88 (2024-09-22)


### Improvements

- Bumped ocean version to ^0.10.12


## 0.1.87 (2024-09-17)


### Improvements

- Bumped ocean version to ^0.10.11


## 0.1.86 (2024-09-12)


### Improvements

- Bumped ocean version to ^0.10.10 (#1)


## 0.1.85 (2024-09-05)


### Improvements

- Bumped ocean version to ^0.10.9 (#1)


## 0.1.84 (2024-09-04)


### Improvements

- Bumped ocean version to ^0.10.8 (#1)


## 0.1.83 (2024-09-01)


### Improvements

- Bumped ocean version to ^0.10.7 (#1)


## 0.1.82 (2024-08-30)


### Improvements

- Bumped ocean version to ^0.10.5 (#1)


## 0.1.81 (2024-08-28)


### Improvements

- Bumped ocean version to ^0.10.4 (#1)


## 0.1.80 (2024-08-28)


### Improvements

- Bumped ocean version to ^0.10.3 (#1)


## 0.1.79 (2024-08-26)


### Improvements

- Bumped ocean version to ^0.10.2 (#1)


## 0.1.78 (2024-08-26)


### Improvements

- Bumped ocean version to ^0.10.1 (#1)


## 0.1.77 (2024-08-22)


### Improvements

- Bumped ocean version to ^0.10.0 (#1)


## 0.1.76 (2024-08-20)


### Improvements

- Bumped ocean version to ^0.9.14 (#1)


## 0.1.75 (2024-08-13)


### Improvements

- Bumped ocean version to ^0.9.13 (#1)


## 0.1.74 (2024-08-11)


### Improvements

- Bumped ocean version to ^0.9.12 (#1)


## 0.1.73 (2024-08-05)


### Improvements

- Updated the JQL filter used in the default configuration mapping to also ingest Jira issues that were opened or updated in the past week
- Updated the default mapping for the `issue` kind
- Updated the default blueprints and their properties


## 0.1.72 (2024-08-05)


### Improvements

- Bumped ocean version to ^0.9.11 (#1)


## 0.1.71 (2024-08-04)


### Improvements

- Bumped ocean version to ^0.9.10 (#1)


## 0.1.70 (2024-08-01)


### Improvements

- Added target='blank' attribute to links in config and secrets description to make them open in new tab


## 0.1.69 (2024-07-31)


### Improvements

- Upgraded integration dependencies (#1)


## 0.1.68 (2024-07-31)


### Improvements

- Bumped ocean version to ^0.9.7 (#1)


## 0.1.67 (2024-07-31)


### Improvements

- Bumped ocean version to ^0.9.6 (#1)


## 0.1.66 (2024-07-24)


### Improvements

- Bumped ocean version to ^0.9.5


## 0.1.65 (2024-07-16)


### Improvements

- Changed description of atlassianUserToken configuration


## 0.1.64 (2024-07-10)


### Improvements

- Bumped ocean version to ^0.9.4 (#1)


## 0.1.63 (2024-07-09)


### Improvements

- Bumped ocean version to ^0.9.3 (#1)


## 0.1.62 (2024-07-07)


### Improvements

- Bumped ocean version to ^0.9.2 (#1)


## 0.1.61 (2024-06-23)


###  Improvements

- Bumped ocean version to ^0.9.1 (#1)


## 0.1.60 (2024-06-19)


###  Improvements

- Bumped ocean version to ^0.9.0 (#1)


## 0.1.59 (2024-06-16)


###  Improvements

- Bumped ocean version to ^0.8.0 (#1)


## 0.1.58 (2024-06-13)


###  Improvements

- Bumped ocean version to ^0.7.1 (#1)


## 0.1.57 (2024-06-13)


###  Improvements

- Bumped ocean version to ^0.7.0 (#1)


## 0.1.56 (2024-06-10)


###  Improvements

- Bumped ocean version to ^0.6.0 (#1)


## 0.1.55 (2024-06-05)


###  Improvements

- Bumped ocean version to ^0.5.27 (#1)


## 0.1.54 (2024-06-03)


###  Improvements

- Bumped ocean version to ^0.5.25 (#1)


## 0.1.53 (2024-06-02)


###  Improvements

- Bumped ocean version to ^0.5.24 (#1)


## 0.1.52 (2024-05-30)


###  Improvements

- Updated the JQL filter used in the default configuration mapping to not ingest Jira issues of the `done` statusCategory
- Updated the default mapping for the `issue` kind

## 0.1.51 (2024-05-30)


###  Improvements

- Bumped ocean version to ^0.5.23 (#1)
- Updated the base image used in the Dockerfile that is created during integration scaffolding from `python:3.11-slim-buster` to `python:3.11-slim-bookworm`


## 0.1.50 (2024-05-29)


###  Improvements

- Bumped ocean version to ^0.5.22 (#1)


## 0.1.49 (2024-05-26)


###  Improvements

- Bumped ocean version to ^0.5.21 (#1)


## 0.1.48 (2024-05-26)


###  Improvements

- Bumped ocean version to ^0.5.20 (#1)
- Removed the config.yaml file due to unused overrides


## 0.1.47 (2024-05-16)


###  Improvements

- Bumped ocean version to ^0.5.19 (#1)


## 0.1.46 (2024-05-12)


###  Improvements

- Bumped ocean version to ^0.5.18 (#1)


## 0.1.45 (2024-05-01)


###  Improvements

- Bumped ocean version to ^0.5.17 (#1)


## 0.1.44 (2024-05-01)


###  Improvements

- Bumped ocean version to ^0.5.16 (#1)


## 0.1.43 (2024-04-30)


###  Improvements

- Bumped ocean version to ^0.5.15 (#1)


## 0.1.42 (2024-04-24)


###  Improvements

- Bumped ocean version to ^0.5.14 (#1)


## 0.1.41 (2024-04-17)

### Improvements

- Bumped ocean version to ^0.5.12 (#1)


## 0.1.40 (2024-04-11)

### Improvements

- Bumped ocean version to ^0.5.11 (#1)


## 0.1.39 (2024-04-10)

### Improvements

- Bumped ocean version to ^0.5.10 (#1)


## 0.1.38 (2024-04-01)

### Improvements

- Bumped ocean version to ^0.5.9 (#1)


## 0.1.37 (2024-03-28)

### Improvements

- Bumped ocean version to ^0.5.8 (#1)


## 0.1.36 (2024-03-25)

### Improvements

- Updated default blueprints and config mapping to include issue labels (port-7311)


## 0.1.35 (2024-03-20)

### Improvements

- Bumped ocean version to ^0.5.7 (#1)


## 0.1.34 (2024-03-17)

### Improvements

- Bumped ocean version to ^0.5.6 (#1)


## 0.1.33 (2024-03-06)

### Improvements

- Bumped ocean version to ^0.5.5 (#1)


## 0.1.32 (2024-03-03)

### Improvements

- Bumped ocean version to ^0.5.4 (#1)


## 0.1.31 (2024-03-03)

### Improvements

- Bumped ocean version to ^0.5.3 (#1)


## 0.1.30 (2024-02-21)

### Improvements

- Bumped ocean version to ^0.5.2 (#1)


## 0.1.29 (2024-02-20)

### Improvements

- Bumped ocean version to ^0.5.1 (#1)


## 0.1.28 (2024-02-18)

### Improvements

- Bumped ocean version to ^0.5.0 (#1)


## 0.1.27 (2024-01-23)

### Improvements

- Bumped ocean version to ^0.4.17 (#1)


## 0.1.26 (2024-01-11)

### Improvements

- Bumped ocean version to ^0.4.16 (#1)


## 0.1.25 (2024-01-07)

### Improvements

- Bumped ocean version to ^0.4.15 (#1)


## 0.1.24 (2024-01-07)

### Improvements

- Bumped ocean version to ^0.4.14 (#1)


## 0.1.23 (2024-01-01)

### Improvements

- Bumped ocean version to ^0.4.13 (#1)


## 0.1.22 (2023-12-25)

### Improvements

- Fix stale relation identifiers in default blueprints (port-5799)


## 0.1.21 (2023-12-24)

### Improvements

- Updated default blueprints and config mapping to include integration name as blueprint identifier prefix
- Bumped ocean version to ^0.4.12 (#1)


## 0.1.20 (2023-12-21)

### Improvements

- Bumped ocean version to ^0.4.11 (#1)


## 0.1.19 (2023-12-21)

### Improvements

- Bumped ocean version to ^0.4.10 (#1)


v## 0.1.18 (2023-12-20)

### Improvements

- Updated authentication method to use built-in basic auth function
- Added warning message when 0 issues or projects are queried from the Jira API


## 0.1.17 (2023-12-18)

### Improvements

- Updated the Jira issue blueprint by adding entity properties including created datetime, updated datetime and priority (#17)


## 0.1.16 (2023-12-14)

### Improvements

- Bumped ocean version to ^0.4.8 (#1)


## 0.1.15 (2023-12-05)

### Improvements

- Bumped ocean version to ^0.4.7 (#1)


## 0.1.14 (2023-12-04)

### Improvements

- Bumped ocean version to ^0.4.6 (#1)


## 0.1.13 (2023-11-30)

### Improvements

- Bumped ocean version to ^0.4.5 (#1)
- Changed http client default timeout to 30 seconds


## 0.1.12 (2023-11-29)

### Improvements

- Bumped ocean version to ^0.4.4 (#1)
- Changed the httpx client to be the ocean's client for better connection error handling and request retries


## 0.1.11 (2023-11-21)

### Improvements

- Bumped ocean version to ^0.4.3 (#1)


## 0.1.10 (2023-11-08)

### Improvements

- Bumped ocean version to ^0.4.2 (#1)


## 0.1.9 (2023-11-03)

### Improvements

- Bumped ocean version to ^0.4.1 (#1)


## 0.1.8 (2023-11-01)

### Improvements

- Bumped ocean version to ^0.4.0 and handle ONCE event listener (#1)


## 0.1.7 (2023-10-30)

### Improvements

- Fixed the default mapping to exclude issues with status `Done` (#1)


## 0.1.6 (2023-10-29)

### Improvements

- Bumped ocean version to 0.3.2 (#1)


## 0.1.5 (2023-09-27)

### Improvements

- Bumped ocean to version 0.3.1 (#1)

## 0.1.4 (2023-09-13)

### Improvements

- Bumped ocean to 0.3.0 (#1)

## 0.1.3 (2023-08-29)

### Improvements

- Changed the app_host to not be required for the installation (PORT-4527)
- Bumped Ocean to 0.2.3 (#1)

## 0.1.2 (2023-08-11)

### Improvements

- Optimized dockerfile to produce smaller images (PORT-4485)

## 0.1.1 (2023-08-11)

### Improvements

- Upgraded ocean to version 0.2.2

v## 0.1.0 (2023-08-10)

### Features

- Added Jira integration with support for projects and issues (PORT-4410)<|MERGE_RESOLUTION|>--- conflicted
+++ resolved
@@ -7,8 +7,7 @@
 
 <!-- towncrier release notes start -->
 
-<<<<<<< HEAD
-## 0.1.97 (2024-11-07)
+## 0.1.99 (2024-11-11)
 
 
 ### Features
@@ -19,7 +18,8 @@
 ### Improvements
 
 - Changed issue priority from id to name
-=======
+
+
 ## 0.1.98 (2024-11-10)
 
 
@@ -34,7 +34,6 @@
 ### Improvements
 
 - Bumped ocean version to ^0.12.9
->>>>>>> 6aaaa28c
 
 
 ## 0.1.96 (2024-11-06)
