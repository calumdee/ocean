from typing import Literal

from port_ocean.core.handlers.port_app_config.api import APIPortAppConfig
from port_ocean.core.handlers.port_app_config.models import (
    PortAppConfig,
    ResourceConfig,
    Selector,
)
from port_ocean.core.integrations.base import BaseIntegration
from pydantic.fields import Field

<<<<<<< HEAD
SprintState = Literal["active", "closed", "future"]

=======
>>>>>>> 8418bc58

class JiraIssueSelector(Selector):
    jql: str | None = Field(
        description="Jira Query Language (JQL) query to filter issues",
    )
<<<<<<< HEAD
    source: Literal["board", "sprint", "all"] = Field(
        default="sprint",
        description="Where issues are sourced from",
    )
    # when resyncing issues, there is no way to retrieve the config
    # set for the `sprint` kind, so we need to duplicate the state
    # field. This is redundant, but necessary.
    state: SprintState = Field(
        alias="sprintState",
        default="active",
        description="State of the sprint",
    )


class JiraSprintSelector(Selector):
    state: SprintState = Field(
        default="active",
        description="State of the sprint",
=======
    fields: str | None = Field(
        description="Additional fields to be included in the API response",
        default="*all",
>>>>>>> 8418bc58
    )


class JiraIssueResourceConfig(ResourceConfig):
    kind: Literal["issue"]
    selector: JiraIssueSelector

<<<<<<< HEAD

class JiraSprintResourceConfig(ResourceConfig):
    kind: Literal["sprint"]
    selector: JiraSprintSelector


class JiraPortAppConfig(PortAppConfig):
    resources: list[
        JiraIssueResourceConfig | JiraSprintResourceConfig | ResourceConfig
    ] = Field(default_factory=list)
=======

class JiraPortAppConfig(PortAppConfig):
    resources: list[JiraIssueResourceConfig | ResourceConfig] = Field(
        default_factory=list
    )
>>>>>>> 8418bc58


class JiraIntegration(BaseIntegration):
    class AppConfigHandlerClass(APIPortAppConfig):
        CONFIG_CLASS = JiraPortAppConfig<|MERGE_RESOLUTION|>--- conflicted
+++ resolved
@@ -9,40 +9,14 @@
 from port_ocean.core.integrations.base import BaseIntegration
 from pydantic.fields import Field
 
-<<<<<<< HEAD
-SprintState = Literal["active", "closed", "future"]
-
-=======
->>>>>>> 8418bc58
 
 class JiraIssueSelector(Selector):
     jql: str | None = Field(
         description="Jira Query Language (JQL) query to filter issues",
     )
-<<<<<<< HEAD
-    source: Literal["board", "sprint", "all"] = Field(
-        default="sprint",
-        description="Where issues are sourced from",
-    )
-    # when resyncing issues, there is no way to retrieve the config
-    # set for the `sprint` kind, so we need to duplicate the state
-    # field. This is redundant, but necessary.
-    state: SprintState = Field(
-        alias="sprintState",
-        default="active",
-        description="State of the sprint",
-    )
-
-
-class JiraSprintSelector(Selector):
-    state: SprintState = Field(
-        default="active",
-        description="State of the sprint",
-=======
     fields: str | None = Field(
         description="Additional fields to be included in the API response",
         default="*all",
->>>>>>> 8418bc58
     )
 
 
@@ -50,24 +24,11 @@
     kind: Literal["issue"]
     selector: JiraIssueSelector
 
-<<<<<<< HEAD
-
-class JiraSprintResourceConfig(ResourceConfig):
-    kind: Literal["sprint"]
-    selector: JiraSprintSelector
-
-
-class JiraPortAppConfig(PortAppConfig):
-    resources: list[
-        JiraIssueResourceConfig | JiraSprintResourceConfig | ResourceConfig
-    ] = Field(default_factory=list)
-=======
 
 class JiraPortAppConfig(PortAppConfig):
     resources: list[JiraIssueResourceConfig | ResourceConfig] = Field(
         default_factory=list
     )
->>>>>>> 8418bc58
 
 
 class JiraIntegration(BaseIntegration):
