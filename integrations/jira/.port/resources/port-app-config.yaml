--- conflicted
+++ resolved
@@ -14,47 +14,10 @@
             url: (.self | split("/") | .[:3] | join("/")) + "/projects/" + .key
             totalIssues: .insight.totalIssueCount
 
-<<<<<<< HEAD
-  - kind: board
-    selector:
-      query: "true"
-    port:
-      entity:
-        mappings:
-          identifier: .id | tostring
-          title: .name
-          blueprint: '"jiraBoard"'
-          properties:
-            url: (.self | split("/") | .[:3] | join("/")) + "/jira/software/c/projects/" + .location.projectKey + "/boards/" + (.id | tostring)
-            type: .type
-          relations:
-            project: if .location.projectId == null then '' else .location.projectId | tostring end
-
-  - kind: sprint
-    selector:
-      query: "true"
-    port:
-      entity:
-        mappings:
-          identifier: .id | tostring
-          title: .name
-          blueprint: '"jiraSprint"'
-          properties:
-            url: .self
-            state: .state
-            startDate: .startDate
-            endDate: .endDate
-          relations:
-            board: if .originBoardId then .originBoardId | tostring else '' end
-
-=======
->>>>>>> 8418bc58
   - kind: issue
     selector:
       query: "true"
       jql: "(statusCategory != Done) OR (created >= -1w) OR (updated >= -1w)"
-      source: "sprint"
-      sprintState: "active"
     port:
       entity:
         mappings:
@@ -75,7 +38,6 @@
             updated: .fields.updated
             resolutionDate: .fields.resolutiondate
           relations:
-            sprint: if .fields.sprint.id then .fields.sprint.id | tostring else '' end
             project: .fields.project.key
             parentIssue: .fields.parent.key
             subtasks: .fields.subtasks | map(.key)