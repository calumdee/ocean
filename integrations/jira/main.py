import typing
from enum import StrEnum
from typing import Any

from loguru import logger
from port_ocean.context.event import event
from port_ocean.context.ocean import ocean
from port_ocean.core.ocean_types import ASYNC_GENERATOR_RESYNC_TYPE

from client import CREATE_UPDATE_WEBHOOK_EVENTS, DELETE_WEBHOOK_EVENTS, JiraClient
<<<<<<< HEAD
from integration import JiraIssueResourceConfig, JiraSprintResourceConfig
=======
from integration import JiraIssueResourceConfig, JiraIssueSelector, JiraPortAppConfig
>>>>>>> 8418bc58


class ObjectKind(StrEnum):
    PROJECT = "project"
    ISSUE = "issue"
    BOARD = "board"
    SPRINT = "sprint"


def initialize_client() -> JiraClient:
    return JiraClient(
        ocean.integration_config["jira_host"],
        ocean.integration_config["atlassian_user_email"],
        ocean.integration_config["atlassian_user_token"],
    )


def initialize_client() -> JiraClient:
    return JiraClient(
        ocean.integration_config["jira_host"],
        ocean.integration_config["atlassian_user_email"],
        ocean.integration_config["atlassian_user_token"],
    )


async def setup_application() -> None:
    logic_settings = ocean.integration_config
    app_host = logic_settings.get("app_host")
    if not app_host:
        logger.warning(
            "No app host provided, skipping webhook creation. "
            "Without setting up the webhook, the integration will not export live changes from Jira"
        )
        return

    jira_client = initialize_client()

    await jira_client.create_events_webhook(
        logic_settings["app_host"],
    )


@ocean.on_resync(ObjectKind.PROJECT)
async def on_resync_projects(kind: str) -> ASYNC_GENERATOR_RESYNC_TYPE:
    client = initialize_client()

<<<<<<< HEAD
    async for projects in client.get_projects():
=======
    async for projects in client.get_all_projects():
>>>>>>> 8418bc58
        logger.info(f"Received project batch with {len(projects)} projects")
        yield projects


@ocean.on_resync(ObjectKind.BOARD)
async def on_resync_boards(kind: str) -> ASYNC_GENERATOR_RESYNC_TYPE:
    client = initialize_client()

    async for boards in client.get_all_boards():
        logger.info(f"Received board batch with {len(boards)} boards")
        yield boards


@ocean.on_resync(ObjectKind.SPRINT)
async def on_resync_sprints(kind: str) -> ASYNC_GENERATOR_RESYNC_TYPE:
    client = initialize_client()
    config = typing.cast(JiraSprintResourceConfig, event.resource_config)
    params = {"state": config.selector.state}
    async for sprints in client.get_all_sprints(params):
        logger.info(f"Received sprint batch with {len(sprints)} sprints")
        yield sprints


@ocean.on_resync(ObjectKind.ISSUE)
async def on_resync_issues(kind: str) -> ASYNC_GENERATOR_RESYNC_TYPE:
    client = initialize_client()
<<<<<<< HEAD
    config = typing.cast(JiraIssueResourceConfig, event.resource_config)
    params = {}
    if config.selector.jql:
        params["jql"] = config.selector.jql
        logger.info(f"Found JQL filter: {config.selector.jql}")

    async for issues in client.get_all_issues(config.selector.source, params):
=======
    config = typing.cast(JiraIssueResourceConfig, event.resource_config).selector
    params = {}
    if config.jql:
        params["jql"] = config.jql

    if config.fields:
        params["fields"] = config.fields

    async for issues in client.get_all_issues(params):
>>>>>>> 8418bc58
        logger.info(f"Received issue batch with {len(issues)} issues")
        yield issues


@ocean.router.post("/webhook")
async def handle_webhook_request(data: dict[str, Any]) -> dict[str, Any]:
    client = initialize_client()
    webhook_event: str = data.get("webhookEvent", "")
    logger.info(f"Received webhook event of type: {webhook_event}")
    ocean_action = None
    delete_action = False

    if webhook_event in DELETE_WEBHOOK_EVENTS:
        ocean_action = ocean.unregister_raw
        delete_action = True
    elif webhook_event in CREATE_UPDATE_WEBHOOK_EVENTS:
        ocean_action = ocean.register_raw

    if not ocean_action:
        logger.info("Webhook event not recognized")
        return {"ok": True}

    if "project" in webhook_event:
        logger.info(f'Received webhook event for project: {data["project"]["key"]}')
        if delete_action:
            project = data["project"]
        else:
            project = await client.get_single_project(data["project"]["key"])
        await ocean_action(ObjectKind.PROJECT, [project])
    elif "issue" in webhook_event:
        logger.info(f'Received webhook event for issue: {data["issue"]["key"]}')
        if delete_action:
            issue = data["issue"]
        else:
<<<<<<< HEAD
            issue = await client.get_single_issue(data["issue"]["key"])
        await ocean_action(ObjectKind.ISSUE, [issue])
    elif "board" in webhook_event:
        logger.info(f'Received webhook event for board: {data["board"]["id"]}')
        if delete_action:
            board = data["board"]
        else:
            board = await client.get_single_board(data["board"]["id"])
        await ocean_action(ObjectKind.BOARD, [board])
    elif "sprint" in webhook_event:
        logger.info(f'Received webhook event for sprint: {data["sprint"]["id"]}')
        if delete_action:
            sprint = data["sprint"]
        else:
            sprint = await client.get_single_sprint(data["sprint"]["id"])
        await ocean_action(ObjectKind.SPRINT, [sprint])
=======
            resource_configs = typing.cast(
                JiraPortAppConfig, event.port_app_config
            ).resources

            matching_resource_configs = [
                resource_config
                for resource_config in resource_configs
                if (
                    resource_config.kind == ObjectKind.ISSUE
                    and isinstance(resource_config.selector, JiraIssueSelector)
                )
            ]

            matching_resource_config = matching_resource_configs[0]

            config = typing.cast(
                JiraIssueResourceConfig, matching_resource_config
            ).selector
            params = {}
            if config.jql:
                params["jql"] = f"{config.jql} AND key = {data['issue']['key']}"
            else:
                params["jql"] = f"key = {data['issue']['key']}"
            issues = await anext(client.get_all_issues(params))
            if not issues:
                logger.warning(
                    f"Issue {data['issue']['key']} not found."
                    "This is likely due to JQL filter"
                )
                await ocean.unregister_raw(ObjectKind.ISSUE, [data["issue"]])
                return {"ok": True}
            issue = issues[0]
        await ocean_action(ObjectKind.ISSUE, [issue])
>>>>>>> 8418bc58
    logger.info("Webhook event processed")
    return {"ok": True}


# Called once when the integration starts.
@ocean.on_start()
async def on_start() -> None:
    logger.info("Starting Port Ocean Jira integration")

    if ocean.event_listener_type == "ONCE":
        logger.info("Skipping webhook creation because the event listener is ONCE")
        return

    await setup_application()<|MERGE_RESOLUTION|>--- conflicted
+++ resolved
@@ -8,26 +8,12 @@
 from port_ocean.core.ocean_types import ASYNC_GENERATOR_RESYNC_TYPE
 
 from client import CREATE_UPDATE_WEBHOOK_EVENTS, DELETE_WEBHOOK_EVENTS, JiraClient
-<<<<<<< HEAD
-from integration import JiraIssueResourceConfig, JiraSprintResourceConfig
-=======
 from integration import JiraIssueResourceConfig, JiraIssueSelector, JiraPortAppConfig
->>>>>>> 8418bc58
 
 
 class ObjectKind(StrEnum):
     PROJECT = "project"
     ISSUE = "issue"
-    BOARD = "board"
-    SPRINT = "sprint"
-
-
-def initialize_client() -> JiraClient:
-    return JiraClient(
-        ocean.integration_config["jira_host"],
-        ocean.integration_config["atlassian_user_email"],
-        ocean.integration_config["atlassian_user_token"],
-    )
 
 
 def initialize_client() -> JiraClient:
@@ -59,46 +45,14 @@
 async def on_resync_projects(kind: str) -> ASYNC_GENERATOR_RESYNC_TYPE:
     client = initialize_client()
 
-<<<<<<< HEAD
-    async for projects in client.get_projects():
-=======
     async for projects in client.get_all_projects():
->>>>>>> 8418bc58
         logger.info(f"Received project batch with {len(projects)} projects")
         yield projects
-
-
-@ocean.on_resync(ObjectKind.BOARD)
-async def on_resync_boards(kind: str) -> ASYNC_GENERATOR_RESYNC_TYPE:
-    client = initialize_client()
-
-    async for boards in client.get_all_boards():
-        logger.info(f"Received board batch with {len(boards)} boards")
-        yield boards
-
-
-@ocean.on_resync(ObjectKind.SPRINT)
-async def on_resync_sprints(kind: str) -> ASYNC_GENERATOR_RESYNC_TYPE:
-    client = initialize_client()
-    config = typing.cast(JiraSprintResourceConfig, event.resource_config)
-    params = {"state": config.selector.state}
-    async for sprints in client.get_all_sprints(params):
-        logger.info(f"Received sprint batch with {len(sprints)} sprints")
-        yield sprints
 
 
 @ocean.on_resync(ObjectKind.ISSUE)
 async def on_resync_issues(kind: str) -> ASYNC_GENERATOR_RESYNC_TYPE:
     client = initialize_client()
-<<<<<<< HEAD
-    config = typing.cast(JiraIssueResourceConfig, event.resource_config)
-    params = {}
-    if config.selector.jql:
-        params["jql"] = config.selector.jql
-        logger.info(f"Found JQL filter: {config.selector.jql}")
-
-    async for issues in client.get_all_issues(config.selector.source, params):
-=======
     config = typing.cast(JiraIssueResourceConfig, event.resource_config).selector
     params = {}
     if config.jql:
@@ -108,7 +62,6 @@
         params["fields"] = config.fields
 
     async for issues in client.get_all_issues(params):
->>>>>>> 8418bc58
         logger.info(f"Received issue batch with {len(issues)} issues")
         yield issues
 
@@ -143,24 +96,6 @@
         if delete_action:
             issue = data["issue"]
         else:
-<<<<<<< HEAD
-            issue = await client.get_single_issue(data["issue"]["key"])
-        await ocean_action(ObjectKind.ISSUE, [issue])
-    elif "board" in webhook_event:
-        logger.info(f'Received webhook event for board: {data["board"]["id"]}')
-        if delete_action:
-            board = data["board"]
-        else:
-            board = await client.get_single_board(data["board"]["id"])
-        await ocean_action(ObjectKind.BOARD, [board])
-    elif "sprint" in webhook_event:
-        logger.info(f'Received webhook event for sprint: {data["sprint"]["id"]}')
-        if delete_action:
-            sprint = data["sprint"]
-        else:
-            sprint = await client.get_single_sprint(data["sprint"]["id"])
-        await ocean_action(ObjectKind.SPRINT, [sprint])
-=======
             resource_configs = typing.cast(
                 JiraPortAppConfig, event.port_app_config
             ).resources
@@ -194,7 +129,6 @@
                 return {"ok": True}
             issue = issues[0]
         await ocean_action(ObjectKind.ISSUE, [issue])
->>>>>>> 8418bc58
     logger.info("Webhook event processed")
     return {"ok": True}
 
