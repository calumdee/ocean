from enum import StrEnum
from typing import Any, Optional

import httpx
from loguru import logger

from port_ocean.utils import http_async_client


class ObjectKind(StrEnum):
    PROJECT = "project"
    APPLICATION = "application"
    CLUSTER = "cluster"


class ResourceKindsWithSpecialHandling(StrEnum):
    DEPLOYMENT_HISTORY = "deployment-history"
    KUBERNETES_RESOURCE = "kubernetes-resource"
    MANAGED_RESOURCE = "managed-resource"


DEPRECATION_WARNING = "Please use the get_resources method with the application kind and map the response using the itemsToParse functionality. You can read more about parsing items here https://ocean.getport.io/framework/features/resource-mapping/#fields"


class ArgocdClient:
    def __init__(self, token: str, server_url: str, ignore_server_error: bool):
        self.token = token
        self.api_url = f"{server_url}/api/v1"
        self.ignore_server_error = ignore_server_error
        self.api_auth_header = {"Authorization": f"Bearer {self.token}"}
        self.http_client = http_async_client
        self.http_client.headers.update(self.api_auth_header)

    async def _send_api_request(
        self,
        url: str,
        method: str = "GET",
        query_params: Optional[dict[str, Any]] = None,
        json_data: Optional[dict[str, Any]] = None,
    ) -> dict[str, Any]:
        logger.info(f"Sending request to ArgoCD API: {method} {url}")
        try:
            response = await self.http_client.request(
                method=method,
                url=url,
                params=query_params,
                json=json_data,
            )
            response.raise_for_status()
            return response.json()

        except httpx.HTTPStatusError as e:
            logger.error(
                f"Encountered an HTTP error with status code: {e.response.status_code} and response text: {e.response.text}"
            )
<<<<<<< HEAD
            return {}
=======
            if self.ignore_server_error:
                return {}
            raise e
>>>>>>> cec3e262
        except httpx.HTTPError as e:
            logger.error(
                f"Encountered an HTTP error {e} while sending a request to {method} {url} with query_params: {query_params}"
            )
<<<<<<< HEAD
            return {}
=======
            if self.ignore_server_error:
                return {}
            raise e
>>>>>>> cec3e262

    async def get_resources(self, resource_kind: ObjectKind) -> list[dict[str, Any]]:
        url = f"{self.api_url}/{resource_kind}s"
        try:
            response_data = await self._send_api_request(url=url)
            return response_data["items"]
        except Exception as e:
            logger.error(f"Failed to fetch resources of kind {resource_kind}: {e}")
<<<<<<< HEAD
            return []
=======
            if self.ignore_server_error:
                return []
            raise e
>>>>>>> cec3e262

    async def get_application_by_name(self, name: str) -> dict[str, Any]:
        url = f"{self.api_url}/{ObjectKind.APPLICATION}s/{name}"
        application = await self._send_api_request(url=url)
        return application

    async def get_deployment_history(self) -> list[dict[str, Any]]:
        """The ArgoCD application route returns a history of all deployments. This function reuses the output of the application endpoint"""
        logger.warning(
            f"get_deployment_history is deprecated as of 0.1.34. {DEPRECATION_WARNING}"
        )
        applications = await self.get_resources(resource_kind=ObjectKind.APPLICATION)
        all_history = [
            {**history_item, "__applicationId": application["metadata"]["uid"]}
            for application in applications
            for history_item in application["status"].get("history", [])
        ]
        return all_history

    async def get_kubernetes_resource(self) -> list[dict[str, Any]]:
        """The ArgoCD application returns a list of managed kubernetes resources. This function reuses the output of the application endpoint"""
        logger.warning(
            f"get_kubernetes_resource is deprecated as of 0.1.34. {DEPRECATION_WARNING}"
        )
        applications = await self.get_resources(resource_kind=ObjectKind.APPLICATION)
        all_k8s_resources = [
            {**resource, "__applicationId": application["metadata"]["uid"]}
            for application in applications
            for resource in application["status"].get("resources", [])
        ]
        return all_k8s_resources

    async def get_managed_resources(
        self, application_name: str
    ) -> list[dict[str, Any]]:
        logger.info(f"Fetching managed resources for application: {application_name}")
        url = f"{self.api_url}/{ObjectKind.APPLICATION}s/{application_name}/managed-resources"
        managed_resources = (await self._send_api_request(url=url)).get("items", [])
        return managed_resources<|MERGE_RESOLUTION|>--- conflicted
+++ resolved
@@ -53,24 +53,16 @@
             logger.error(
                 f"Encountered an HTTP error with status code: {e.response.status_code} and response text: {e.response.text}"
             )
-<<<<<<< HEAD
-            return {}
-=======
             if self.ignore_server_error:
                 return {}
             raise e
->>>>>>> cec3e262
         except httpx.HTTPError as e:
             logger.error(
                 f"Encountered an HTTP error {e} while sending a request to {method} {url} with query_params: {query_params}"
             )
-<<<<<<< HEAD
-            return {}
-=======
             if self.ignore_server_error:
                 return {}
             raise e
->>>>>>> cec3e262
 
     async def get_resources(self, resource_kind: ObjectKind) -> list[dict[str, Any]]:
         url = f"{self.api_url}/{resource_kind}s"
@@ -79,13 +71,9 @@
             return response_data["items"]
         except Exception as e:
             logger.error(f"Failed to fetch resources of kind {resource_kind}: {e}")
-<<<<<<< HEAD
-            return []
-=======
             if self.ignore_server_error:
                 return []
             raise e
->>>>>>> cec3e262
 
     async def get_application_by_name(self, name: str) -> dict[str, Any]:
         url = f"{self.api_url}/{ObjectKind.APPLICATION}s/{name}"
