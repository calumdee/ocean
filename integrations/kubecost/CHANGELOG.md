# Changelog

All notable changes to this project will be documented in this file.

The format is based on [Keep a Changelog](https://keepachangelog.com/en/1.0.0/),
and this project adheres to [Semantic Versioning](https://semver.org/spec/v2.0.0.html).

<!-- towncrier release notes start -->

<<<<<<< HEAD
## 0.1.66 (2024-08-14)
=======
## 0.1.71 (2024-08-26)


### Improvements

- Bumped ocean version to ^0.10.1 (#1)


## 0.1.70 (2024-08-22)


### Improvements

- Bumped ocean version to ^0.10.0 (#1)


## 0.1.69 (2024-08-20)


### Improvements

- Bumped ocean version to ^0.9.14 (#1)


## 0.1.68 (2024-08-14)
>>>>>>> 0e1c3c92


### Bug Fixes

<<<<<<< HEAD
- Fixed NoneType error in cloud resync function when cloudCost data isn't available (#66)
=======
- Fixed NoneType error in cloud resync function when cloudCost data isn't available (#68)


## 0.1.67 (2024-08-13)


### Improvements

- Bumped ocean version to ^0.9.13 (#1)


## 0.1.66 (2024-08-11)


### Improvements

- Bumped ocean version to ^0.9.12 (#1)
>>>>>>> 0e1c3c92


## 0.1.65 (2024-08-05)


### Improvements

- Bumped ocean version to ^0.9.11 (#1)


## 0.1.64 (2024-08-04)


### Improvements

- Bumped ocean version to ^0.9.10 (#1)


## 0.1.63 (2024-07-31)

### Improvements

- Upgraded integration dependencies (#1)


## 0.1.62 (2024-07-31)

### Improvements

- Bumped ocean version to ^0.9.7 (#1)


## 0.1.61 (2024-07-31)

### Improvements

- Bumped ocean version to ^0.9.6 (#1)


## 0.1.60 (2024-07-24)

### Improvements

- Bumped ocean version to ^0.9.5


## 0.1.59 (2024-07-15)

### Features

- Added support for filter in 'cloud' and 'kubesystem' kind (#749)
- Added separate resource config for 'allocation' v1 and v2 (#749)

### Improvements

- Added separate resource config for 'cloudCost' v1 and v2 (#749)
- Separated 'kubesystem' resource config from 'cloud' (#749)


## 0.1.58 (2024-07-15)

### Bug Fixes

- Ensured integration keeps on working if a cloud cost is missing


## 0.1.57 (2024-07-10)

### Improvements

- Bumped ocean version to ^0.9.4 (#1)


## 0.1.56 (2024-07-09)

### Improvements

- Bumped ocean version to ^0.9.3 (#1)


## 0.1.55 (2024-07-07)

### Improvements

- Bumped ocean version to ^0.9.2 (#1)


## 0.1.54 (2024-06-23)

### Improvements

- Bumped ocean version to ^0.9.1 (#1)


## 0.1.53 (2024-06-19)

### Improvements

- Bumped ocean version to ^0.9.0 (#1)


## 0.1.52 (2024-06-16)

### Improvements

- Bumped ocean version to ^0.8.0 (#1)


## 0.1.51 (2024-06-13)

### Improvements

- Bumped ocean version to ^0.7.1 (#1)


## 0.1.50 (2024-06-13)

### Improvements

- Bumped ocean version to ^0.7.0 (#1)


## 0.1.49 (2024-06-10)

### Improvements

- Bumped ocean version to ^0.6.0 (#1)


## 0.1.48 (2024-06-05)

### Improvements

- Bumped ocean version to ^0.5.27 (#1)


## 0.1.47 (2024-06-03)

### Improvements

- Bumped ocean version to ^0.5.25 (#1)


## 0.1.46 (2024-06-02)

### Improvements

- Bumped ocean version to ^0.5.24 (#1)


## 0.1.45 (2024-05-30)

### Improvements

- Bumped ocean version to ^0.5.23 (#1)
- Updated the base image used in the Dockerfile that is created during integration scaffolding from `python:3.11-slim-buster` to `python:3.11-slim-bookworm`


## 0.1.44 (2024-05-29)

### Improvements

- Bumped ocean version to ^0.5.22 (#1)


## 0.1.43 (2024-05-26)

### Improvements

- Bumped ocean version to ^0.5.21 (#1)


## 0.1.42 (2024-05-26)

### Improvements

- Bumped ocean version to ^0.5.20 (#1)
- Update the config.yaml file to have only the overridden configuration


## 0.1.41 (2024-05-16)

### Improvements

- Bumped ocean version to ^0.5.19 (#1)


## 0.1.40 (2024-05-15)

### Improvements

- Added backwards compatibility to the integration to support clients using Kubecost v1


## 0.1.39 (2024-05-15)

### Bug Fixes

- Updated the URL of KubeCost cloud cost endpoint from version 1.X (`/model/cloudCost/aggregate`) to 2.2 (`/model/cloudCost`)


## 0.1.38 (2024-05-12)

### Improvements

- Bumped ocean version to ^0.5.18 (#1)


## 0.1.37 (2024-05-01)

### Improvements

- Bumped ocean version to ^0.5.17 (#1)


## 0.1.36 (2024-05-01)

### Improvements

- Bumped ocean version to ^0.5.16 (#1)


## 0.1.35 (2024-04-30)

### Improvements

- Bumped ocean version to ^0.5.15 (#1)


## 0.1.34 (2024-04-24)

### Improvements

- Bumped ocean version to ^0.5.14 (#1)


## 0.1.33 (2024-04-17)

### Improvements

- Bumped ocean version to ^0.5.12 (#1)


## 0.1.32 (2024-04-11)

### Improvements

- Bumped ocean version to ^0.5.11 (#1)


## 0.1.31 (2024-04-10)

### Improvements

- Bumped ocean version to ^0.5.10 (#1)


## 0.1.30 (2024-04-01)

### Improvements

- Bumped ocean version to ^0.5.9 (#1)


## 0.1.29 (2024-03-28)

### Improvements

- Bumped ocean version to ^0.5.8 (#1)


## 0.1.28 (2024-03-20)

### Improvements

- Bumped ocean version to ^0.5.7 (#1)


## 0.1.27 (2024-03-17)

### Improvements

- Bumped ocean version to ^0.5.6 (#1)


## 0.1.26 (2024-03-06)

### Improvements

- Bumped ocean version to ^0.5.5 (#1)


## 0.1.25 (2024-03-03)

### Improvements

- Bumped ocean version to ^0.5.4 (#1)


## 0.1.24 (2024-03-03)

### Improvements

- Bumped ocean version to ^0.5.3 (#1)


## 0.1.23 (2024-02-21)

### Improvements

- Bumped ocean version to ^0.5.2 (#1)


## 0.1.22 (2024-02-20)

### Improvements

- Bumped ocean version to ^0.5.1 (#1)


## 0.1.21 (2024-02-18)

### Improvements

- Bumped ocean version to ^0.5.0 (#1)


## 0.1.20 (2024-01-23)

### Improvements

- Bumped ocean version to ^0.4.17 (#1)


## 0.1.19 (2024-01-11)

### Improvements

- Bumped ocean version to ^0.4.16 (#1)


## 0.1.18 (2024-01-07)

### Improvements

- Bumped ocean version to ^0.4.15 (#1)


## 0.1.17 (2024-01-07)

### Improvements

- Bumped ocean version to ^0.4.14 (#1)


## 0.1.16 (2024-01-01)

### Improvements

- Bumped ocean version to ^0.4.13 (#1)


## 0.1.15 (2023-12-24)

### Improvements

- Bumped ocean version to ^0.4.12 (#1)


## 0.1.14 (2023-12-21)

### Improvements

- Bumped ocean version to ^0.4.11 (#1)


## 0.1.13 (2023-12-21)

### Improvements

- Bumped ocean version to ^0.4.10 (#1)


## 0.1.12 (2023-12-14)

### Improvements

- Bumped ocean version to ^0.4.8 (#1)


## 0.1.11 (2023-12-05)

### Improvements

- Bumped ocean version to ^0.4.7 (#1)


## 0.1.10 (2023-12-04)

### Improvements

- Bumped ocean version to ^0.4.6 (#1)


## 0.1.9 (2023-11-30)

### Improvements

- Bumped ocean version to ^0.4.5 (#1)


## 0.1.8 (2023-11-29)

### Improvements

- Bumped ocean version to ^0.4.4 (#1)
- Changed the httpx client to be the ocean's client for better connection error handling and request retries


## 0.1.7 (2023-11-21)

### Improvements

- Bumped ocean version to ^0.4.3 (#1)


## 0.1.6 (2023-11-08)

### Improvements

- Bumped ocean version to ^0.4.2 (#1)


## 0.1.5 (2023-11-03)

### Improvements

- Bumped ocean version to ^0.4.1 (#1)


## 0.1.4 (2023-11-01)

### Improvements

- Bumped ocean version to ^0.4.0 (#1)


# Kubecost 0.1.3 (2023-10-29)

### Improvements

- Bumped ocean version to 0.3.2 (#1)


# Kubecost 0.1.2 (2023-10-29)

### Improvements

- Updated integration & blueprint icons to Kubecost icon (PORT-5063)


# Kubecost 0.1.1 (2023-10-26)

### Improvements

- Added a sanity check for the kubecost startup to check for connectivity issues (PORT-5039)

### Bug Fixes

- Fixed the config.yml to read the kubecostHost from the environment variables (PORT-5039)


# Kubecost 0.1.0 (2023-10-24)

### Features

- Implemented KubeCost integration (#0)<|MERGE_RESOLUTION|>--- conflicted
+++ resolved
@@ -7,9 +7,6 @@
 
 <!-- towncrier release notes start -->
 
-<<<<<<< HEAD
-## 0.1.66 (2024-08-14)
-=======
 ## 0.1.71 (2024-08-26)
 
 
@@ -35,14 +32,10 @@
 
 
 ## 0.1.68 (2024-08-14)
->>>>>>> 0e1c3c92
 
 
 ### Bug Fixes
 
-<<<<<<< HEAD
-- Fixed NoneType error in cloud resync function when cloudCost data isn't available (#66)
-=======
 - Fixed NoneType error in cloud resync function when cloudCost data isn't available (#68)
 
 
@@ -60,7 +53,6 @@
 ### Improvements
 
 - Bumped ocean version to ^0.9.12 (#1)
->>>>>>> 0e1c3c92
 
 
 ## 0.1.65 (2024-08-05)
