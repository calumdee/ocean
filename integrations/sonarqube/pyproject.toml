--- conflicted
+++ resolved
@@ -1,10 +1,6 @@
 [tool.poetry]
 name = "sonarqube"
-<<<<<<< HEAD
-version = "0.1.113"
-=======
-version = "0.1.114"
->>>>>>> 84db27c8
+version = "0.1.115"
 description = "SonarQube projects and code quality analysis integration"
 authors = ["Port Team <support@getport.io>"]
 
