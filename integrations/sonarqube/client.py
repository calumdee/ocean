--- conflicted
+++ resolved
@@ -129,11 +129,11 @@
         query_params["ps"] = PAGE_SIZE
         all_resources = []  # List to hold all fetched resources
         try:
-<<<<<<< HEAD
-
-=======
->>>>>>> 9052f6e7
+
             while True:
+                logger.info(
+                    f"Sending API request to {method} {endpoint} with query params: {query_params}"
+                )
                 logger.info(
                     f"Sending API request to {method} {endpoint} with query params: {query_params}"
                 )
@@ -150,13 +150,10 @@
                     f" and response: {response_json}"
                 )
                 resource = response_json.get(data_key, [])
-<<<<<<< HEAD
                 logger.debug(f"Received {len(resource)} resources")
-=======
                 if not resource:
                     logger.warning(f"No {data_key} found in response: {response_json}")
 
->>>>>>> 9052f6e7
                 all_resources.extend(resource)
 
                 # Check for paging information and decide whether to fetch more pages
