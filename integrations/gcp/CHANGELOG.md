# Changelog

All notable changes to this project will be documented in this file.

The format is based on [Keep a Changelog](https://keepachangelog.com/en/1.0.0/),
and this project adheres to [Semantic Versioning](https://semver.org/spec/v2.0.0.html).

<!-- towncrier release notes start -->

<<<<<<< HEAD
# Port_Ocean 0.1.35 (2024-08-02)

### Improvements

- Added sonar-project.properties configuration file for the Sonar scanner GitHub action
=======
# Port_Ocean 0.1.35 (2024-08-01)

### Improvements

- Added _target='blank' attribute to spec links to open a new browser tab instead of the current browser
>>>>>>> ae7c382d


# Port_Ocean 0.1.34 (2024-07-31)

### Improvements

- Upgraded integration dependencies (#1)


# Port_Ocean 0.1.33 (2024-07-31)

### Improvements

- Bumped ocean version to ^0.9.7 (#1)


# Port_Ocean 0.1.32 (2024-07-31)

### Improvements

- Bumped ocean version to ^0.9.6 (#1)


# Port_Ocean 0.1.31 (2024-07-24)

### Improvements

- Bumped ocean version to ^0.9.5


# Port_Ocean 0.1.30 (2024-07-17)

### Improvements

- Added labels property to the default blueprint and mapping


# Port_Ocean 0.1.29 (2024-07-10)

### Improvements

- Bumped ocean version to ^0.9.4 (#1)


# Port_Ocean 0.1.28 (2024-07-09)

### Improvements

- Bumped ocean version to ^0.9.3 (#1)


# Port_Ocean 0.1.27 (2024-07-07)

### Improvements

- Bumped ocean version to ^0.9.2 (#1)


# Port_Ocean 0.1.26 (2024-06-23)

### Improvements

- Added support for default installation methods ( Helm, docker, githubworkflow and gitlabCI ) to improve ease of use (#1)


# Port_Ocean 0.1.25 (2024-06-23)

### Improvements

- Bumped ocean version to ^0.9.1 (#1)


# Port_Ocean 0.1.24 (2024-06-19)

### Improvements

- Bumped ocean version to ^0.9.0 (#1)


# Port_Ocean 0.1.23 (2024-06-16)

### Improvements

- Updated spec.yaml indication that saas installation is not supported


# Port_Ocean 0.1.22 (2024-06-16)

### Improvements

- Bumped ocean version to ^0.8.0 (#1)


# Port_Ocean 0.1.21 (2024-06-13)

### Improvements

- Bumped ocean version to ^0.7.1 (#1)


# Port_Ocean 0.1.20 (2024-06-13)

### Improvements

- Bumped ocean version to ^0.7.0 (#1)


# Port_Ocean 0.1.19 (2024-06-10)

### Improvements

- Bumped ocean version to ^0.6.0 (#1)


# Port_Ocean 0.1.18 (2024-06-05)

### Improvements

- Bumped ocean version to ^0.5.27 (#1)


# Port_Ocean 0.1.17 (2024-06-03)

### Bug Fixes

- Bump terraform provider version to 0.0.25 (#1)
- Change Service icon to Microservice (#2)


# Port_Ocean 0.1.16 (2024-06-03)

### Improvements

- Bumped ocean version to ^0.5.25 (#1)


# Port_Ocean 0.1.15 (2024-06-02)

### Improvements

- Bumped ocean version to ^0.5.24 (#1)


# Port_Ocean 0.1.14 (2024-05-30)

### Improvements

- Bumped ocean version to ^0.5.23 (#1)
- Updated the base image used in the Dockerfile that is created during integration scaffolding from `python:3.11-slim-buster` to `python:3.11-slim-bookworm`


# Port_Ocean 0.1.13 (2024-05-29)

### Improvements

- Bumped ocean version to ^0.5.22 (#1)


# Port_Ocean 0.1.12 (2024-05-26)

### Improvements

- Bumped ocean version to ^0.5.21 (#1)


# Port_Ocean 0.1.11 (2024-05-26)

### Improvements

- Bumped ocean version to ^0.5.20 (#1)
- Removed the config.yaml file due to unused overrides


# Port_Ocean 0.1.10 (2024-05-23)

### Breaking Changes

- Updated the returned response from the GCP integration to reflect the latest known resource version as identified by the GCP Asset Inventory. Removed the need for `.versioned_resources | max_by(.version).resource | .<property_name>`, now only requiring `.<property_name>` (#1)

# Port_Ocean 0.1.9 (2024-05-22)

### Improvements

- Replaced GCP tf variable names to more readable ones (#1)


# Port_Ocean 0.1.8 (2024-05-22)

### Bug Fixes

- Fixed single resource fetching for Topics, Projects, Folders and Organizations by fixing ids parsing (#1)


# Port_Ocean 0.1.7 (2024-05-16)

### Improvements

- Bumped ocean version to ^0.5.19 (#1)


# Port_Ocean 0.1.6 (2024-05-12)

### Improvements

- Bumped ocean version to ^0.5.18 (#1)


# Port_Ocean 0.1.5 (2024-05-02)

### Features

- Added Terraform deployment method as main deployment method (#1)
- Added logs for Project/Folder/Org Injestion (#1)

# Port_Ocean 0.1.4 (2024-05-01)

### Improvements

- Bumped ocean version to ^0.5.17 (#1)


# Port_Ocean 0.1.3 (2024-05-01)

### Improvements

- Bumped ocean version to ^0.5.16 (#1)


# Port_Ocean 0.1.2 (2024-04-30)

### Improvements

- Bumped ocean version to ^0.5.15 (#1)


# Port_Ocean 0.1.1 (2024-04-24)

### Improvements

- Bumped ocean version to ^0.5.14 (#1)


# 0.1.0 (2024-04-22)

### Features

- Created GCP integration using Ocean (PORT-6501)<|MERGE_RESOLUTION|>--- conflicted
+++ resolved
@@ -7,19 +7,18 @@
 
 <!-- towncrier release notes start -->
 
-<<<<<<< HEAD
-# Port_Ocean 0.1.35 (2024-08-02)
+# Port_Ocean 0.1.36 (2024-08-02)
 
 ### Improvements
 
 - Added sonar-project.properties configuration file for the Sonar scanner GitHub action
-=======
+
+
 # Port_Ocean 0.1.35 (2024-08-01)
 
 ### Improvements
 
 - Added _target='blank' attribute to spec links to open a new browser tab instead of the current browser
->>>>>>> ae7c382d
 
 
 # Port_Ocean 0.1.34 (2024-07-31)
